--- conflicted
+++ resolved
@@ -96,60 +96,29 @@
                 LockWaitTime = TimeSpan.FromMilliseconds(1000)
             });
 
-<<<<<<< HEAD
+            var stopwatch = Stopwatch.StartNew();
 
             Assert.True(lockKey.IsHeld);
             Assert.False(contender.IsHeld);
-            Task.WaitAny(Task.Run(async () =>
-            {
-                await Assert.ThrowsAsync<LockMaxAttemptsReachedException>(async () =>
-                    await contender.Acquire()
-=======
-            var stopwatch = Stopwatch.StartNew();
-
-            Exception didExcept = null;
-
             Task.WaitAny(
-                Task.Run(() =>
-                {
-                    // Needed because async asserts don't work in sync methods!
-                    try
-                    {
-                        contender.Acquire();
-                    }
-                    catch (Exception e)
-                    {
-                        didExcept = e;
-                    }
-                }),
+                Task.Run(async () => { await Assert.ThrowsAsync<LockMaxAttemptsReachedException>(async () => await contender.Acquire()); }),
                 Task.Delay((int)(2 * lockOptions.LockWaitTime.TotalMilliseconds)).ContinueWith((t) => Assert.True(false, "Took too long"))
->>>>>>> 19942bb3
                 );
-
 
             Assert.False(stopwatch.ElapsedMilliseconds < lockOptions.LockWaitTime.TotalMilliseconds);
             Assert.False(contender.IsHeld, "Contender should have failed to acquire");
-            Assert.IsType<LockMaxAttemptsReachedException>(didExcept);
 
             Assert.True(lockKey.IsHeld);
             Assert.False(contender.IsHeld);
 
             await lockKey.Release();
 
-<<<<<<< HEAD
             await contender.Acquire();
 
             Assert.False(lockKey.IsHeld);
             Assert.True(contender.IsHeld);
             await contender.Release();
             await contender.Destroy();
-=======
-            contender.Acquire();
-            Assert.True(contender.IsHeld);
-
-            contender.Release();
-            contender.Destroy();
->>>>>>> 19942bb3
         }
 
         [Fact]
